use std::os::raw::{c_int, c_void};
use std::ptr;

use libc::c_void;

use crate::error::{Error, Result};
use crate::ffi;
use crate::types::LuaRef;
use crate::util::{
    assert_stack, check_stack, dump, error_traceback, pop_error, protect_lua_closure, rotate,
    StackGuard,
};
use crate::value::{FromLuaMulti, MultiValue, ToLuaMulti};

/// Handle to an internal Lua function.
#[derive(Clone, Debug)]
pub struct Function<'lua>(pub(crate) LuaRef<'lua>);

impl<'lua> Function<'lua> {
    /// Calls the function, passing `args` as function arguments.
    ///
    /// The function's return values are converted to the generic type `R`.
    ///
    /// # Examples
    ///
    /// Call Lua's built-in `tostring` function:
    ///
    /// ```
    /// # use rlua::{Lua, Function, Result};
    /// # fn main() -> Result<()> {
    /// # Lua::new().context(|lua_context| {
    /// let globals = lua_context.globals();
    ///
    /// let tostring: Function = globals.get("tostring")?;
    ///
    /// assert_eq!(tostring.call::<_, String>(123)?, "123");
    ///
    /// # Ok(())
    /// # })
    /// # }
    /// ```
    ///
    /// Call a function with multiple arguments:
    ///
    /// ```
    /// # use rlua::{Lua, Function, Result};
    /// # fn main() -> Result<()> {
    /// # Lua::new().context(|lua_context| {
    /// let sum: Function = lua_context.load(
    ///     r#"
    ///         function(a, b)
    ///             return a + b
    ///         end
    ///     "#).eval()?;
    ///
    /// assert_eq!(sum.call::<_, u32>((3, 4))?, 3 + 4);
    ///
    /// # Ok(())
    /// # })
    /// # }
    /// ```
    pub fn call<A: ToLuaMulti<'lua>, R: FromLuaMulti<'lua>>(&self, args: A) -> Result<R> {
        let lua = self.0.lua;

        let args = args.to_lua_multi(lua)?;
        let nargs = args.len() as c_int;

        let results = unsafe {
            let _sg = StackGuard::new(lua.state);
            check_stack(lua.state, nargs + 3)?;

            ffi::lua_pushcfunction(lua.state, Some(error_traceback));
            let stack_start = ffi::lua_gettop(lua.state);
            lua.push_ref(&self.0);
            for arg in args {
                lua.push_value(arg)?;
            }
            let ret = ffi::lua_pcall(lua.state, nargs, ffi::LUA_MULTRET, stack_start);
            if ret != ffi::LUA_OK as i32 {
                return Err(pop_error(lua.state, ret));
            }
            let nresults = ffi::lua_gettop(lua.state) - stack_start;
            let mut results = MultiValue::new();
            assert_stack(lua.state, 2);
            for _ in 0..nresults {
                results.push_front(lua.pop_value());
            }
            ffi::lua_pop(lua.state, 1);
            results
        };
        R::from_lua_multi(results, lua)
    }

    /// Returns a function that, when called, calls `self`, passing `args` as the first set of
    /// arguments.
    ///
    /// If any arguments are passed to the returned function, they will be passed after `args`.
    ///
    /// # Examples
    ///
    /// ```
    /// # use rlua::{Lua, Function, Result};
    /// # fn main() -> Result<()> {
    /// # Lua::new().context(|lua_context| {
    /// let sum: Function = lua_context.load(r#"
    ///     function(a, b)
    ///         return a + b
    ///     end
    /// "#).eval()?;
    ///
    /// let bound_a = sum.bind(1)?;
    /// assert_eq!(bound_a.call::<_, u32>(2)?, 1 + 2);
    ///
    /// let bound_a_and_b = sum.bind(13)?.bind(57)?;
    /// assert_eq!(bound_a_and_b.call::<_, u32>(())?, 13 + 57);
    ///
    /// # Ok(())
    /// # })
    /// # }
    /// ```
    pub fn bind<A: ToLuaMulti<'lua>>(&self, args: A) -> Result<Function<'lua>> {
        unsafe extern "C" fn bind_call_impl(state: *mut ffi::lua_State) -> c_int {
            let nargs = ffi::lua_gettop(state);
            let nbinds = ffi::lua_tointeger(state, ffi::lua_upvalueindex(2)) as c_int;
            ffi::luaL_checkstack(state, nbinds + 2, ptr::null());

            ffi::lua_settop(state, nargs + nbinds + 1);
            rotate(state, -(nargs + nbinds + 1), nbinds + 1);

            ffi::lua_pushvalue(state, ffi::lua_upvalueindex(1));
            ffi::lua_replace(state, 1);

            for i in 0..nbinds {
                ffi::lua_pushvalue(state, ffi::lua_upvalueindex(i + 3));
                ffi::lua_replace(state, i + 2);
            }

            ffi::lua_call(state, nargs + nbinds, ffi::LUA_MULTRET);
            ffi::lua_gettop(state)
        }

        let lua = self.0.lua;

        let args = args.to_lua_multi(lua)?;
        let nargs = args.len() as c_int;

        if nargs + 2 > ffi::LUA_MAX_UPVALUES {
            return Err(Error::BindError);
        }

        unsafe {
            let _sg = StackGuard::new(lua.state);
            check_stack(lua.state, nargs + 5)?;
            lua.push_ref(&self.0);
            ffi::lua_pushinteger(lua.state, nargs as ffi::lua_Integer);
            for arg in args {
                lua.push_value(arg)?;
            }

            protect_lua_closure(lua.state, nargs + 2, 1, |state| {
                ffi::lua_pushcclosure(state, Some(bind_call_impl), nargs + 2);
            })?;

            Ok(Function(lua.pop_ref()))
        }
    }

<<<<<<< HEAD
    /// Dumps the function bytecode using [`lua_dump`](https://www.lua.org/manual/5.3/manual.html#lua_dump).
    pub fn dump(&self) -> Result<Box<[u8]>> {
        let lua = self.0.lua;

        let bytes = unsafe {
            let _sg = StackGuard::new(lua.state);
            check_stack(lua.state, 1)?;

            lua.push_ref(&self.0);

            let mut bytes = Vec::<u8>::new();

            let ud = &mut bytes as *const _ as *mut c_void;

            let ret = ffi::lua_dump(lua.state, lua_Writer_impl, ud, 1);

            if ret != ffi::LUA_OK {
                return Err(Error::MemoryError(
                    "Failed to write the function bytecode - out of memory?".to_owned(),
                ));
            }

            bytes.into_boxed_slice()
        };

        Ok(bytes)
    }
}

#[allow(non_snake_case)]
unsafe extern "C" fn lua_Writer_impl(
    _state: *mut ffi::lua_State,
    p: *const c_void,
    sz: usize,
    ud: *mut c_void,
) -> c_int {
    use std::io::Write;

    let bytes: &mut Vec<u8> = &mut *(ud as *mut _);

    let src: &[u8] = std::slice::from_raw_parts(p as *const _, sz);

    match bytes.write(src) {
        Ok(written) => {
            if written == sz {
                0
            } else {
                1
            }
        }
        Err(_) => 1,
=======
    /// Dumps the compiled representation of the function into a binary blob,
    /// which can later be loaded using the unsafe Chunk::into_function_allow_binary().
    ///
    /// # Examples
    ///
    /// ```
    /// # use rlua::{Lua, Function, Result};
    /// # fn main() -> Result<()> {
    /// # Lua::new().context(|lua_context| {
    /// let add2: Function = lua_context.load(r#"
    ///     function(a)
    ///         return a + 2
    ///     end
    /// "#).eval()?;
    ///
    /// let dumped = add2.dump()?;
    ///
    /// let reloaded = unsafe {
    ///     lua_context.load(&dumped)
    ///                .into_function_allow_binary()?
    /// };
    /// assert_eq!(reloaded.call::<_, u32>(7)?, 7+2);
    ///
    /// # Ok(())
    /// # })
    /// # }
    /// ```
    pub fn dump(&self) -> Result<Vec<u8>> {
        unsafe extern "C" fn writer(
            _state: *mut ffi::lua_State,
            p: *const c_void,
            sz: usize,
            ud: *mut c_void,
        ) -> c_int {
            let input_slice = std::slice::from_raw_parts(p as *const u8, sz);
            let vec = &mut *(ud as *mut Vec<u8>);
            vec.extend_from_slice(input_slice);
            0
        }
        let lua = self.0.lua;
        let mut bytes = Vec::new();
        unsafe {
            let _sg = StackGuard::new(lua.state);
            check_stack(lua.state, 1)?;
            let bytes_ptr = &mut bytes as *mut _;
            protect_lua_closure(lua.state, 0, 0, |state| {
                lua.push_ref(&self.0);
                let dump_result = dump(state, Some(writer), bytes_ptr as *mut c_void, 0);
                // It can only return an error from our writer.
                debug_assert_eq!(dump_result, 0);
            })?;
        }
        Ok(bytes)
>>>>>>> 173856a9
    }
}<|MERGE_RESOLUTION|>--- conflicted
+++ resolved
@@ -1,4 +1,4 @@
-use std::os::raw::{c_int, c_void};
+use std::os::raw::c_int;
 use std::ptr;
 
 use libc::c_void;
@@ -165,59 +165,6 @@
         }
     }
 
-<<<<<<< HEAD
-    /// Dumps the function bytecode using [`lua_dump`](https://www.lua.org/manual/5.3/manual.html#lua_dump).
-    pub fn dump(&self) -> Result<Box<[u8]>> {
-        let lua = self.0.lua;
-
-        let bytes = unsafe {
-            let _sg = StackGuard::new(lua.state);
-            check_stack(lua.state, 1)?;
-
-            lua.push_ref(&self.0);
-
-            let mut bytes = Vec::<u8>::new();
-
-            let ud = &mut bytes as *const _ as *mut c_void;
-
-            let ret = ffi::lua_dump(lua.state, lua_Writer_impl, ud, 1);
-
-            if ret != ffi::LUA_OK {
-                return Err(Error::MemoryError(
-                    "Failed to write the function bytecode - out of memory?".to_owned(),
-                ));
-            }
-
-            bytes.into_boxed_slice()
-        };
-
-        Ok(bytes)
-    }
-}
-
-#[allow(non_snake_case)]
-unsafe extern "C" fn lua_Writer_impl(
-    _state: *mut ffi::lua_State,
-    p: *const c_void,
-    sz: usize,
-    ud: *mut c_void,
-) -> c_int {
-    use std::io::Write;
-
-    let bytes: &mut Vec<u8> = &mut *(ud as *mut _);
-
-    let src: &[u8] = std::slice::from_raw_parts(p as *const _, sz);
-
-    match bytes.write(src) {
-        Ok(written) => {
-            if written == sz {
-                0
-            } else {
-                1
-            }
-        }
-        Err(_) => 1,
-=======
     /// Dumps the compiled representation of the function into a binary blob,
     /// which can later be loaded using the unsafe Chunk::into_function_allow_binary().
     ///
@@ -271,6 +218,5 @@
             })?;
         }
         Ok(bytes)
->>>>>>> 173856a9
     }
 }