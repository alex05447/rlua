--- conflicted
+++ resolved
@@ -572,23 +572,13 @@
             if init_flags.contains(InitFlags::PCALL_WRAPPERS) {
                 push_globaltable(state);
 
-<<<<<<< HEAD
-            ffi::lua_pushstring(state, cstr!("pcall"));
-            ffi::lua_pushcfunction(state, Some(safe_pcall));
-            ffi::lua_rawset(state, -3);
-
-            ffi::lua_pushstring(state, cstr!("xpcall"));
-            ffi::lua_pushcfunction(state, Some(safe_xpcall));
-            ffi::lua_rawset(state, -3);
-=======
                 ffi::lua_pushstring(state, cstr!("pcall"));
-                ffi::lua_pushcfunction(state, safe_pcall);
+                ffi::lua_pushcfunction(state, Some(safe_pcall));
                 ffi::lua_rawset(state, -3);
 
                 ffi::lua_pushstring(state, cstr!("xpcall"));
-                ffi::lua_pushcfunction(state, safe_xpcall);
+                ffi::lua_pushcfunction(state, Some(safe_xpcall));
                 ffi::lua_rawset(state, -3);
->>>>>>> df3045e0
 
                 ffi::lua_pop(state, 1);
             }
