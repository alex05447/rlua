use std::any::TypeId;
use std::cell::RefCell;
use std::ffi::CString;
use std::iter::{once, Iterator, Once};
use std::marker::PhantomData;
use std::os::raw::{c_char, c_int, c_void};
use std::sync::Arc;
use std::{mem, ptr};

use crate::error::{Error, Result};
use crate::ffi;
use crate::function::Function;
use crate::lua::{extra_data, ExtraData, FUNCTION_METATABLE_REGISTRY_KEY};
use crate::markers::{Invariant, NoUnwindSafe};
use crate::scope::Scope;
use crate::string::String;
use crate::table::Table;
use crate::thread::Thread;
use crate::types::{Callback, Integer, LightUserData, LuaRef, Number, RegistryKey};
use crate::userdata::{AnyUserData, MetaMethod, UserData, UserDataMethods};
#[cfg(any(rlua_lua53, rlua_lua54))]
use crate::util::isluainteger;
use crate::util::{
    assert_stack, callback_error, check_stack, get_userdata, get_wrapped_error,
    init_userdata_metatable, loadbufferx, pop_error, protect_lua, protect_lua_closure,
    push_globaltable, push_string, push_userdata_uv, push_wrapped_error, tointegerx, tonumberx,
    StackGuard,
};

use crate::value::{FromLua, FromLuaMulti, MultiValue, Nil, ToLua, ToLuaMulti, Value};

#[derive(Copy, Clone, Debug)]
pub struct Context<'lua> {
    pub(crate) state: *mut ffi::lua_State,
    _lua_invariant: Invariant<'lua>,
    _no_unwind_safe: NoUnwindSafe,
}

impl<'lua> Context<'lua> {
    /// Returns Lua source code as a `Chunk` builder type.
    ///
    /// In order to actually compile or run the resulting code, you must call [`Chunk::exec`] or
    /// similar on the returned builder.  Code is not even parsed until one of these methods is
    /// called.
    ///
    /// [`Chunk::exec`]: struct.Chunk.html#method.exec
    pub fn load<'a, S>(self, source: &'a S) -> Chunk<'lua, 'a, Once<&'a [u8]>>
    where
        S: ?Sized + AsRef<[u8]>,
    {
        Chunk {
            context: self,
            source: once(source.as_ref()),
            name: None,
            env: None,
        }
    }

    /// Returns Lua source code as a `Chunk` builder type.
    ///
    /// `source` is an iterator which returns the source code in chunks of bytes.
    ///
    /// In order to actually compile or run the resulting code, you must call [`Chunk::exec`] or
    /// similar on the returned builder.  Code is not even parsed until one of these methods is
    /// called.
    ///
    /// [`Chunk::exec`]: struct.Chunk.html#method.exec
    pub fn load_ex<'s, S: Iterator<Item = &'s [u8]>>(self, source: S) -> Chunk<'lua, 's, S> {
        Chunk {
            context: self,
            source,
            name: None,
            env: None,
        }
    }

    /// Create and return an interned Lua string.  Lua strings can be arbitrary [u8] data including
    /// embedded nulls, so in addition to `&str` and `&String`, you can also pass plain `&[u8]`
    /// here.
    pub fn create_string<S>(self, s: &S) -> Result<String<'lua>>
    where
        S: ?Sized + AsRef<[u8]>,
    {
        unsafe {
            let _sg = StackGuard::new(self.state);
            assert_stack(self.state, 4);
            push_string(self.state, s)?;
            Ok(String(self.pop_ref()))
        }
    }

    /// Creates and returns a new table.
    pub fn create_table(self) -> Result<Table<'lua>> {
        unsafe {
            let _sg = StackGuard::new(self.state);
            assert_stack(self.state, 3);
            unsafe extern "C" fn new_table(state: *mut ffi::lua_State) -> c_int {
                ffi::lua_newtable(state);
                1
            }
            protect_lua(self.state, 0, new_table)?;
            Ok(Table(self.pop_ref()))
        }
    }

    /// Creates a table and fills it with values from an iterator.
    pub fn create_table_from<K, V, I>(self, cont: I) -> Result<Table<'lua>>
    where
        K: ToLua<'lua>,
        V: ToLua<'lua>,
        I: IntoIterator<Item = (K, V)>,
    {
        unsafe {
            let _sg = StackGuard::new(self.state);
            // `Lua` instance assumes that on any callback, the Lua stack has at least LUA_MINSTACK
            // slots available to avoid panics.
            check_stack(self.state, 5 + ffi::LUA_MINSTACK)?;

            unsafe extern "C" fn new_table(state: *mut ffi::lua_State) -> c_int {
                ffi::lua_newtable(state);
                1
            }
            protect_lua(self.state, 0, new_table)?;

            for (k, v) in cont {
                self.push_value(k.to_lua(self)?)?;
                self.push_value(v.to_lua(self)?)?;
                unsafe extern "C" fn raw_set(state: *mut ffi::lua_State) -> c_int {
                    ffi::lua_rawset(state, -3);
                    1
                }
                protect_lua(self.state, 3, raw_set)?;
            }
            Ok(Table(self.pop_ref()))
        }
    }

    /// Creates a table from an iterator of values, using `1..` as the keys.
    pub fn create_sequence_from<T, I>(self, cont: I) -> Result<Table<'lua>>
    where
        T: ToLua<'lua>,
        I: IntoIterator<Item = T>,
    {
        self.create_table_from(cont.into_iter().enumerate().map(|(k, v)| (k + 1, v)))
    }

    /// Wraps a Rust function or closure, creating a callable Lua function handle to it.
    ///
    /// The function's return value is always a `Result`: If the function returns `Err`, the error
    /// is raised as a Lua error, which can be caught using `(x)pcall` or bubble up to the Rust code
    /// that invoked the Lua code. This allows using the `?` operator to propagate errors through
    /// intermediate Lua code.
    ///
    /// If the function returns `Ok`, the contained value will be converted to one or more Lua
    /// values. For details on Rust-to-Lua conversions, refer to the [`ToLua`] and [`ToLuaMulti`]
    /// traits.
    ///
    /// # Examples
    ///
    /// Create a function which prints its argument:
    ///
    /// ```
    /// # use rlua::{Lua, Result};
    /// # fn main() -> Result<()> {
    /// # Lua::new().context(|lua_context| {
    /// let greet = lua_context.create_function(|_, name: String| {
    ///     println!("Hello, {}!", name);
    ///     Ok(())
    /// });
    /// # let _ = greet;    // used
    /// # Ok(())
    /// # })
    /// # }
    /// ```
    ///
    /// Use tuples to accept multiple arguments:
    ///
    /// ```
    /// # use rlua::{Lua, Result};
    /// # fn main() -> Result<()> {
    /// # Lua::new().context(|lua_context| {
    /// let print_person = lua_context.create_function(|_, (name, age): (String, u8)| {
    ///     println!("{} is {} years old!", name, age);
    ///     Ok(())
    /// });
    /// # let _ = print_person;    // used
    /// # Ok(())
    /// # })
    /// # }
    /// ```
    ///
    /// [`ToLua`]: trait.ToLua.html
    /// [`ToLuaMulti`]: trait.ToLuaMulti.html
    pub fn create_function<A, R, F>(self, func: F) -> Result<Function<'lua>>
    where
        A: FromLuaMulti<'lua>,
        R: ToLuaMulti<'lua>,
        F: 'static + Send + Fn(Context<'lua>, A) -> Result<R>,
    {
        self.create_callback(Box::new(move |lua, args| {
            func(lua, A::from_lua_multi(args, lua)?)?.to_lua_multi(lua)
        }))
    }

    /// Wraps a Rust mutable closure, creating a callable Lua function handle to it.
    ///
    /// This is a version of [`create_function`] that accepts a FnMut argument.  Refer to
    /// [`create_function`] for more information about the implementation.
    ///
    /// [`create_function`]: #method.create_function
    pub fn create_function_mut<A, R, F>(self, func: F) -> Result<Function<'lua>>
    where
        A: FromLuaMulti<'lua>,
        R: ToLuaMulti<'lua>,
        F: 'static + Send + FnMut(Context<'lua>, A) -> Result<R>,
    {
        let func = RefCell::new(func);
        self.create_function(move |lua, args| {
            (&mut *func
                .try_borrow_mut()
                .map_err(|_| Error::RecursiveMutCallback)?)(lua, args)
        })
    }

    /// Wraps a Lua function into a new thread (or coroutine).
    ///
    /// Equivalent to `coroutine.create`.
    pub fn create_thread(self, func: Function<'lua>) -> Result<Thread<'lua>> {
        unsafe {
            let _sg = StackGuard::new(self.state);
            assert_stack(self.state, 2);

            let thread_state =
                protect_lua_closure(self.state, 0, 1, |state| ffi::lua_newthread(state))?;
            self.push_ref(&func.0);
            ffi::lua_xmove(self.state, thread_state, 1);

            Ok(Thread(self.pop_ref()))
        }
    }

    /// Create a Lua userdata object from a custom userdata type.
    pub fn create_userdata<T>(self, data: T) -> Result<AnyUserData<'lua>>
    where
        T: 'static + Send + UserData,
    {
        unsafe { self.make_userdata(data) }
    }

    /// Returns a handle to the global environment.
    pub fn globals(self) -> Table<'lua> {
        unsafe {
            let _sg = StackGuard::new(self.state);
            assert_stack(self.state, 2);
            push_globaltable(self.state);
            Table(self.pop_ref())
        }
    }

    /// Returns a handle to the active `Thread` for this `Context`.  For calls to `Lua::context`
    /// this will be the main Lua thread, for `Context` parameters given to a callback, this will be
    /// whatever Lua thread called the callback.
    pub fn current_thread(self) -> Thread<'lua> {
        unsafe {
            ffi::lua_pushthread(self.state);
            Thread(self.pop_ref())
        }
    }

    /// Calls the given function with a `Scope` parameter, giving the function the ability to create
    /// userdata and callbacks from rust types that are !Send or non-'static.
    ///
    /// The lifetime of any function or userdata created through `Scope` lasts only until the
    /// completion of this method call, on completion all such created values are automatically
    /// dropped and Lua references to them are invalidated.  If a script accesses a value created
    /// through `Scope` outside of this method, a Lua error will result.  Since we can ensure the
    /// lifetime of values created through `Scope`, and we know that `Lua` cannot be sent to another
    /// thread while `Scope` is live, it is safe to allow !Send datatypes and whose lifetimes only
    /// outlive the scope lifetime.
    ///
    /// Inside the scope callback, all handles created through Scope will share the same unique 'lua
    /// lifetime of the parent `Context`.  This allows scoped and non-scoped values to be mixed in
    /// API calls, which is very useful (e.g. passing a scoped userdata to a non-scoped function).
    /// However, this also enables handles to scoped values to be trivially leaked from the given
    /// callback. This is not dangerous, though!  After the callback returns, all scoped values are
    /// invalidated, which means that though references may exist, the Rust types backing them have
    /// dropped.  `Function` types will error when called, and `AnyUserData` will be typeless.  It
    /// would be impossible to prevent handles to scoped values from escaping anyway, since you
    /// would always be able to smuggle them through Lua state.
    pub fn scope<'scope, F, R>(self, f: F) -> R
    where
        F: FnOnce(&Scope<'lua, 'scope>) -> R,
    {
        f(&Scope::new(unsafe { Context::new(self.state) }))
    }

    /// Attempts to coerce a Lua value into a String in a manner consistent with Lua's internal
    /// behavior.
    ///
    /// To succeed, the value must be a string (in which case this is a no-op), an integer, or a
    /// number.
    pub fn coerce_string(self, v: Value<'lua>) -> Result<Option<String<'lua>>> {
        Ok(match v {
            Value::String(s) => Some(s),
            v => unsafe {
                let _sg = StackGuard::new(self.state);
                assert_stack(self.state, 4);

                self.push_value(v)?;
                if protect_lua_closure(self.state, 1, 1, |state| {
                    !ffi::lua_tostring(state, -1).is_null()
                })? {
                    Some(String(self.pop_ref()))
                } else {
                    None
                }
            },
        })
    }

    /// Attempts to coerce a Lua value into an integer in a manner consistent with Lua's internal
    /// behavior.
    ///
    /// To succeed, the value must be an integer, a floating point number that has an exact
    /// representation as an integer, or a string that can be converted to an integer. Refer to the
    /// Lua manual for details.
    pub fn coerce_integer(self, v: Value<'lua>) -> Result<Option<Integer>> {
        Ok(match v {
            #[cfg(any(rlua_lua53, rlua_lua54))]
            Value::Integer(i) => Some(i),
            v => unsafe {
                let _sg = StackGuard::new(self.state);
                assert_stack(self.state, 2);

                self.push_value(v)?;
                let mut isint = 0;
                let i = tointegerx(self.state, -1, &mut isint);
                if isint == 0 {
                    None
                } else {
                    Some(i)
                }
            },
        })
    }

    /// Attempts to coerce a Lua value into a Number in a manner consistent with Lua's internal
    /// behavior.
    ///
    /// To succeed, the value must be a number or a string that can be converted to a number. Refer
    /// to the Lua manual for details.
    pub fn coerce_number(self, v: Value<'lua>) -> Result<Option<Number>> {
        Ok(match v {
            Value::Number(n) => Some(n),
            v => unsafe {
                let _sg = StackGuard::new(self.state);
                assert_stack(self.state, 2);

                self.push_value(v)?;
                let mut isnum = 0;
                let n = tonumberx(self.state, -1, &mut isnum);
                if isnum == 0 {
                    None
                } else {
                    Some(n)
                }
            },
        })
    }

    /// Converts a value that implements `ToLua` into a `Value` instance.
    pub fn pack<T: ToLua<'lua>>(self, t: T) -> Result<Value<'lua>> {
        t.to_lua(self)
    }

    /// Converts a `Value` instance into a value that implements `FromLua`.
    pub fn unpack<T: FromLua<'lua>>(self, value: Value<'lua>) -> Result<T> {
        T::from_lua(value, self)
    }

    /// Converts a value that implements `ToLuaMulti` into a `MultiValue` instance.
    pub fn pack_multi<T: ToLuaMulti<'lua>>(self, t: T) -> Result<MultiValue<'lua>> {
        t.to_lua_multi(self)
    }

    /// Converts a `MultiValue` instance into a value that implements `FromLuaMulti`.
    pub fn unpack_multi<T: FromLuaMulti<'lua>>(self, value: MultiValue<'lua>) -> Result<T> {
        T::from_lua_multi(value, self)
    }

    /// Set a value in the Lua registry based on a string name.
    ///
    /// This value will be available to rust from all `Lua` instances which share the same main
    /// state.
    pub fn set_named_registry_value<S, T>(self, name: &S, t: T) -> Result<()>
    where
        S: ?Sized + AsRef<[u8]>,
        T: ToLua<'lua>,
    {
        let t = t.to_lua(self)?;
        unsafe {
            let _sg = StackGuard::new(self.state);
            assert_stack(self.state, 5);

            push_string(self.state, name)?;
            self.push_value(t)?;

            unsafe extern "C" fn set_registry(state: *mut ffi::lua_State) -> c_int {
                ffi::lua_rawset(state, ffi::LUA_REGISTRYINDEX);
                0
            }
            protect_lua(self.state, 2, set_registry)
        }
    }

    /// Get a value from the Lua registry based on a string name.
    ///
    /// Any Lua instance which shares the underlying main state may call this method to
    /// get a value previously set by [`set_named_registry_value`].
    ///
    /// [`set_named_registry_value`]: #method.set_named_registry_value
    pub fn named_registry_value<S, T>(self, name: &S) -> Result<T>
    where
        S: ?Sized + AsRef<[u8]>,
        T: FromLua<'lua>,
    {
        let value = unsafe {
            let _sg = StackGuard::new(self.state);
            assert_stack(self.state, 4);

            push_string(self.state, name)?;
            unsafe extern "C" fn get_registry(state: *mut ffi::lua_State) -> c_int {
                ffi::lua_rawget(state, ffi::LUA_REGISTRYINDEX);
                1
            }
            protect_lua(self.state, 1, get_registry)?;

            self.pop_value()
        };
        T::from_lua(value, self)
    }

    /// Removes a named value in the Lua registry.
    ///
    /// Equivalent to calling [`set_named_registry_value`] with a value of Nil.
    ///
    /// [`set_named_registry_value`]: #method.set_named_registry_value
    pub fn unset_named_registry_value<S: ?Sized + AsRef<[u8]>>(self, name: &S) -> Result<()> {
        self.set_named_registry_value(name, Nil)
    }

    /// Place a value in the Lua registry with an auto-generated key.
    ///
    /// This value will be available to rust from all `Lua` instances which share the same main
    /// state.
    ///
    /// The returned [`RegistryKey`] is of `'static` lifetime and is *the* main way in `rlua` of
    /// maintaining ownership of a Lua value outside of a [`Lua::context`] call.
    ///
    /// Be warned, garbage collection of values held inside the registry is not automatic, see
    /// [`RegistryKey`] for more details.
    ///
    /// [`RegistryKey`]: struct.RegistryKey.html
    /// [`Lua::context`]: struct.Lua.html#method.context
    pub fn create_registry_value<T: ToLua<'lua>>(self, t: T) -> Result<RegistryKey> {
        let t = t.to_lua(self)?;
        unsafe {
            let _sg = StackGuard::new(self.state);
            assert_stack(self.state, 2);

            self.push_value(t)?;
            let registry_id = protect_lua_closure(self.state, 1, 0, |state| {
                ffi::luaL_ref(state, ffi::LUA_REGISTRYINDEX)
            })?;

            Ok(RegistryKey {
                registry_id,
                unref_list: (*extra_data(self.state)).registry_unref_list.clone(),
            })
        }
    }

    /// Get a value from the Lua registry by its `RegistryKey`
    ///
    /// Any Lua instance which shares the underlying main state may call this method to get a value
    /// previously placed by [`create_registry_value`].
    ///
    /// [`create_registry_value`]: #method.create_registry_value
    pub fn registry_value<T: FromLua<'lua>>(self, key: &RegistryKey) -> Result<T> {
        let value = unsafe {
            if !self.owns_registry_value(key) {
                return Err(Error::MismatchedRegistryKey);
            }

            let _sg = StackGuard::new(self.state);
            assert_stack(self.state, 2);

            #[cfg(any(rlua_lua53, rlua_lua54))]
            ffi::lua_rawgeti(
                self.state,
                ffi::LUA_REGISTRYINDEX,
                key.registry_id as ffi::lua_Integer,
            );
            #[cfg(any(rlua_lua51))]
            ffi::lua_rawgeti(self.state, ffi::LUA_REGISTRYINDEX, key.registry_id as c_int);
            self.pop_value()
        };
        T::from_lua(value, self)
    }

    /// Removes a value from the Lua registry.
    ///
    /// You may call this function to manually remove a value placed in the registry with
    /// [`create_registry_value`]. In addition to manual `RegistryKey` removal, you can also call
    /// [`expire_registry_values`] to automatically remove values from the registry whose
    /// `RegistryKey`s have been dropped.
    ///
    /// [`create_registry_value`]: #method.create_registry_value
    /// [`expire_registry_values`]: #method.expire_registry_values
    pub fn remove_registry_value(self, key: RegistryKey) -> Result<()> {
        unsafe {
            if !self.owns_registry_value(&key) {
                return Err(Error::MismatchedRegistryKey);
            }

            ffi::luaL_unref(self.state, ffi::LUA_REGISTRYINDEX, key.take());
            Ok(())
        }
    }

    /// Returns true if the given `RegistryKey` was created by a `Lua` which shares the underlying
    /// main state with this `Lua` instance.
    ///
    /// Other than this, methods that accept a `RegistryKey` will return
    /// `Error::MismatchedRegistryKey` if passed a `RegistryKey` that was not created with a
    /// matching `Lua` state.
    pub fn owns_registry_value(self, key: &RegistryKey) -> bool {
        unsafe {
            Arc::ptr_eq(
                &key.unref_list,
                &(*extra_data(self.state)).registry_unref_list,
            )
        }
    }

    /// Remove any registry values whose `RegistryKey`s have all been dropped.
    ///
    /// Unlike normal handle values, `RegistryKey`s do not automatically remove themselves on Drop,
    /// but you can call this method to remove any unreachable registry values not manually removed
    /// by `Lua::remove_registry_value`.
    pub fn expire_registry_values(self) {
        unsafe {
            let unref_list = mem::replace(
                &mut *rlua_expect!(
                    (*extra_data(self.state)).registry_unref_list.lock(),
                    "unref list poisoned"
                ),
                Some(Vec::new()),
            );
            for id in rlua_expect!(unref_list, "unref list not set") {
                ffi::luaL_unref(self.state, ffi::LUA_REGISTRYINDEX, id);
            }
        }
    }

    // Uses 2 stack spaces, does not call checkstack
    pub(crate) unsafe fn push_value(self, value: Value<'lua>) -> Result<()> {
        match value {
            Value::Nil => {
                ffi::lua_pushnil(self.state);
            }

            Value::Boolean(b) => {
                ffi::lua_pushboolean(self.state, if b { 1 } else { 0 });
            }

            Value::LightUserData(ud) => {
                ffi::lua_pushlightuserdata(self.state, ud.0);
            }

            #[cfg(any(rlua_lua53, rlua_lua54))]
            Value::Integer(i) => {
                ffi::lua_pushinteger(self.state, i);
            }

            Value::Number(n) => {
                ffi::lua_pushnumber(self.state, n);
            }

            Value::String(s) => {
                self.push_ref(&s.0);
            }

            Value::Table(t) => {
                self.push_ref(&t.0);
            }

            Value::Function(f) => {
                self.push_ref(&f.0);
            }

            Value::Thread(t) => {
                self.push_ref(&t.0);
            }

            Value::UserData(ud) => {
                self.push_ref(&ud.0);
            }

            Value::Error(e) => {
                push_wrapped_error(self.state, e)?;
            }
        }

        Ok(())
    }

    // Uses 2 stack spaces, does not call checkstack
    pub(crate) unsafe fn pop_value(self) -> Value<'lua> {
        match ffi::lua_type(self.state, -1) {
            ffi::LUA_TNIL => {
                ffi::lua_pop(self.state, 1);
                Nil
            }

            ffi::LUA_TBOOLEAN => {
                let b = Value::Boolean(ffi::lua_toboolean(self.state, -1) != 0);
                ffi::lua_pop(self.state, 1);
                b
            }

            ffi::LUA_TLIGHTUSERDATA => {
                let ud = Value::LightUserData(LightUserData(ffi::lua_touserdata(self.state, -1)));
                ffi::lua_pop(self.state, 1);
                ud
            }

            ffi::LUA_TNUMBER => {
                #[cfg(any(rlua_lua51))]
                {
                    let n = Value::Number(ffi::lua_tonumber(self.state, -1));
                    ffi::lua_pop(self.state, 1);
                    n
                }
                #[cfg(any(rlua_lua53, rlua_lua54))]
                if isluainteger(self.state, -1) != 0 {
                    let i = Value::Integer(ffi::lua_tointeger(self.state, -1) as i64);
                    ffi::lua_pop(self.state, 1);
                    i
                } else {
                    let n = Value::Number(ffi::lua_tonumber(self.state, -1));
                    ffi::lua_pop(self.state, 1);
                    n
                }
            }

            ffi::LUA_TSTRING => Value::String(String(self.pop_ref())),

            ffi::LUA_TTABLE => Value::Table(Table(self.pop_ref())),

            ffi::LUA_TFUNCTION => Value::Function(Function(self.pop_ref())),

            ffi::LUA_TUSERDATA => {
                // It should not be possible to interact with userdata types other than custom
                // UserData types OR a WrappedError.  WrappedPanic should never be able to be caught
                // in lua, so it should never be here.
                if let Some(err) = get_wrapped_error(self.state, -1).as_ref() {
                    let err = err.clone();
                    ffi::lua_pop(self.state, 1);
                    Value::Error(err)
                } else {
                    Value::UserData(AnyUserData(self.pop_ref()))
                }
            }

            ffi::LUA_TTHREAD => Value::Thread(Thread(self.pop_ref())),

            _ => rlua_panic!("LUA_TNONE in pop_value"),
        }
    }

    // Pushes a LuaRef value onto the stack, uses 1 stack space, does not call checkstack
    pub(crate) unsafe fn push_ref(self, lref: &LuaRef<'lua>) {
        let extra = extra_data(self.state);
        ffi::lua_pushvalue((*extra).ref_thread, lref.index);
        ffi::lua_xmove((*extra).ref_thread, self.state, 1);
    }

    // Pops the topmost element of the stack and stores a reference to it.  This pins the object,
    // preventing garbage collection until the returned `LuaRef` is dropped.
    //
    // References are stored in the stack of a specially created auxiliary thread that exists only
    // to store reference values.  This is much faster than storing these in the registry, and also
    // much more flexible and requires less bookkeeping than storing them directly in the currently
    // used stack.  The implementation is somewhat biased towards the use case of a relatively small
    // number of short term references being created, and `RegistryKey` being used for long term
    // references.
    pub(crate) unsafe fn pop_ref(self) -> LuaRef<'lua> {
        let extra = extra_data(self.state);
        ffi::lua_xmove(self.state, (*extra).ref_thread, 1);
        let index = ref_stack_pop(extra);
        LuaRef { lua: self, index }
    }

    pub(crate) fn clone_ref(self, lref: &LuaRef<'lua>) -> LuaRef<'lua> {
        unsafe {
            let extra = extra_data(self.state);
            ffi::lua_pushvalue((*extra).ref_thread, lref.index);
            let index = ref_stack_pop(extra);
            LuaRef { lua: self, index }
        }
    }

    pub(crate) fn drop_ref(self, lref: &mut LuaRef<'lua>) {
        unsafe {
            let extra = extra_data(self.state);
            ffi::lua_pushnil((*extra).ref_thread);
            ffi::lua_replace((*extra).ref_thread, lref.index);
            (*extra).ref_free.push(lref.index);
        }
    }

    pub(crate) unsafe fn userdata_metatable<T: 'static + UserData>(self) -> Result<c_int> {
        if let Some(table_id) = (*extra_data(self.state))
            .registered_userdata
            .get(&TypeId::of::<T>())
        {
            return Ok(*table_id);
        }

        let _sg = StackGuard::new(self.state);
        assert_stack(self.state, 8);

        let mut methods = StaticUserDataMethods::default();
        T::add_methods(&mut methods);

        protect_lua_closure(self.state, 0, 1, |state| {
            ffi::lua_newtable(state);
        })?;
        for (k, m) in methods.meta_methods {
            push_string(self.state, k.name())?;
            self.push_value(Value::Function(self.create_callback(m)?))?;

            protect_lua_closure(self.state, 3, 1, |state| {
                ffi::lua_rawset(state, -3);
            })?;
        }

        if methods.methods.is_empty() {
            init_userdata_metatable::<RefCell<T>>(self.state, -1, None)?;
        } else {
            protect_lua_closure(self.state, 0, 1, |state| {
                ffi::lua_newtable(state);
            })?;
            for (k, m) in methods.methods {
                push_string(self.state, &k)?;
                self.push_value(Value::Function(self.create_callback(m)?))?;
                protect_lua_closure(self.state, 3, 1, |state| {
                    ffi::lua_rawset(state, -3);
                })?;
            }

            init_userdata_metatable::<RefCell<T>>(self.state, -2, Some(-1))?;
            ffi::lua_pop(self.state, 1);
        }

        let id = protect_lua_closure(self.state, 1, 0, |state| {
            ffi::luaL_ref(state, ffi::LUA_REGISTRYINDEX)
        })?;
        (*extra_data(self.state))
            .registered_userdata
            .insert(TypeId::of::<T>(), id);
        Ok(id)
    }

    // This function is safe because the callbacks here are 'static, and the 'lua context lifetime
    // used in the callback parameters is not user chosen which prevents the user from making 'lua
    // grow to become 'static.  The lifetime of the callback parameters here is a convenient lie to
    // get around the fact that without ATCs, we cannot easily deal with the "correct" type of
    // `Callback`, which is:
    //
    // Box<for<'lua> Fn(Context<'lua>, MultiValue<'lua>) -> Result<MultiValue<'lua>>)>
    //
    // When ATCs become available in Rust, the signature of the ToLua / FromLua traits should be
    // changed to remove the lifetime parameter, which will enable using the correct callback type
    // and will reduce the number of hacks required in Context and Scope.
    pub(crate) fn create_callback(self, func: Callback<'lua, 'static>) -> Result<Function<'lua>> {
        unsafe extern "C" fn call_callback(state: *mut ffi::lua_State) -> c_int {
            callback_error(state, |nargs| {
                if ffi::lua_type(state, ffi::lua_upvalueindex(1)) == ffi::LUA_TNIL {
                    return Err(Error::CallbackDestructed);
                }

                if nargs < ffi::LUA_MINSTACK {
                    check_stack(state, ffi::LUA_MINSTACK - nargs)?;
                }

                let context = Context::new(state);

                let mut args = MultiValue::new();
                args.reserve(nargs as usize);
                for _ in 0..nargs {
                    args.push_front(context.pop_value());
                }

                let func = get_userdata::<Callback>(state, ffi::lua_upvalueindex(1));

                let results = (*func)(context, args)?;
                let nresults = results.len() as c_int;

                check_stack(state, nresults)?;
                for r in results {
                    context.push_value(r)?;
                }

                Ok(nresults)
            })
        }

        unsafe {
            let _sg = StackGuard::new(self.state);
            assert_stack(self.state, 4);

            push_userdata_uv::<Callback>(self.state, func, 1)?;

            ffi::lua_pushlightuserdata(
                self.state,
                &FUNCTION_METATABLE_REGISTRY_KEY as *const u8 as *mut c_void,
            );
            ffi::lua_rawget(self.state, ffi::LUA_REGISTRYINDEX);
            ffi::lua_setmetatable(self.state, -2);

            protect_lua_closure(self.state, 1, 1, |state| {
                ffi::lua_pushcclosure(state, Some(call_callback), 1);
            })?;

            Ok(Function(self.pop_ref()))
        }
    }

    // Does not require Send bounds, which can lead to unsafety.
    pub(crate) unsafe fn make_userdata<T>(self, data: T) -> Result<AnyUserData<'lua>>
    where
        T: 'static + UserData,
    {
        let _sg = StackGuard::new(self.state);
        assert_stack(self.state, 4);

        let ud_index = self.userdata_metatable::<T>()?;
        let uvalues_count = data.get_uvalues_count();
        push_userdata_uv::<RefCell<T>>(self.state, RefCell::new(data), uvalues_count)?;
        #[cfg(any(rlua_lua53, rlua_lua54))]
        ffi::lua_rawgeti(
            self.state,
            ffi::LUA_REGISTRYINDEX,
            ud_index as ffi::lua_Integer,
        );
        #[cfg(any(rlua_lua51))]
        ffi::lua_rawgeti(self.state, ffi::LUA_REGISTRYINDEX, ud_index as c_int);
        ffi::lua_setmetatable(self.state, -2);

        Ok(AnyUserData(self.pop_ref()))
    }

    pub(crate) unsafe fn new(state: *mut ffi::lua_State) -> Context<'lua> {
        Context {
            state,
            _lua_invariant: PhantomData,
            _no_unwind_safe: PhantomData,
        }
    }

    fn load_chunk<'s, S: Iterator<Item = &'s [u8]>>(
        &self,
        source: S,
        name: Option<&CString>,
        env: Option<Value<'lua>>,
<<<<<<< HEAD
        binary: bool,
=======
        allow_binary: bool,
>>>>>>> 173856a9
    ) -> Result<Function<'lua>> {
        let mode = if binary { cstr!("b") } else { cstr!("t") };

        unsafe {
            let _sg = StackGuard::new(self.state);
            assert_stack(self.state, 1);
            let mode = if allow_binary {
                cstr!("bt")
            } else {
                cstr!("t")
            };

<<<<<<< HEAD
            #[allow(non_snake_case)]
            unsafe extern "C" fn lua_Reader_impl<'s, S: Iterator<Item = &'s [u8]>>(
                _state: *mut ffi::lua_State,
                data: *mut c_void,
                size: *mut usize,
            ) -> *const c_char {
                let source: &mut S = &mut *(data as *mut _);

                if let Some(source) = source.next() {
                    *size = source.len();
                    source.as_ptr() as *const _
                } else {
                    *size = 0;
                    ptr::null_mut()
                }
            }

            match ffi::lua_load(
                self.state,
                lua_Reader_impl::<'s, S>,
                &source as *const _ as _,
                if let Some(name) = name {
                    name.as_ptr() as *const c_char
                } else {
                    ptr::null()
                },
                mode,
            ) {
=======
            match if let Some(name) = name {
                loadbufferx(
                    self.state,
                    source.as_ptr() as *const c_char,
                    source.len(),
                    name.as_ptr() as *const c_char,
                    mode,
                )
            } else {
                loadbufferx(
                    self.state,
                    source.as_ptr() as *const c_char,
                    source.len(),
                    ptr::null(),
                    mode,
                )
            } {
>>>>>>> 173856a9
                ffi::LUA_OK => {
                    if let Some(env) = env {
                        self.push_value(env)?;
                        #[cfg(any(rlua_lua53, rlua_lua54))]
                        ffi::lua_setupvalue(self.state, -2, 1);
                        #[cfg(rlua_lua51)]
                        {
                            let res = ffi::lua_setfenv(self.state, -2);
                            debug_assert!(res == 1);
                        }
                    }
                    Ok(Function(self.pop_ref()))
                }
                err => Err(pop_error(self.state, err)),
            }
        }
    }
}

/// Returned from [`Context::load`] / [`Context::load_ex`] and is used to finalize loading and executing Lua main chunks.
///
/// [`Context::load`]: struct.Context.html#method.load
/// [`Context::load_ex`]: struct.Context.html#method.load_ex
#[must_use = "`Chunk`s do nothing unless one of `exec`, `eval`, `call`, or `into_function` are called on them"]
pub struct Chunk<'lua, 's, S: Iterator<Item = &'s [u8]>> {
    context: Context<'lua>,
    source: S,
    name: Option<CString>,
    env: Option<Value<'lua>>,
}

impl<'lua, 's, S: Iterator<Item = &'s [u8]>> Chunk<'lua, 's, S> {
    /// Sets the name of this chunk, which results in more informative error traces.
    pub fn set_name<N: ?Sized + AsRef<[u8]>>(mut self, name: &N) -> Result<Self> {
        let name =
            CString::new(name.as_ref().to_vec()).map_err(|e| Error::ToLuaConversionError {
                from: "&str",
                to: "string",
                message: Some(e.to_string()),
            })?;
        self.name = Some(name);
        Ok(self)
    }

    /// Sets the first upvalue (`_ENV`) of the loaded chunk to the given value.
    ///
    /// Lua main chunks always have exactly one upvalue, and this upvalue is used as the `_ENV`
    /// variable inside the chunk.  By default this value is set to the global environment.
    ///
    /// Calling this method changes the `_ENV` upvalue to the value provided, and variables inside
    /// the chunk will refer to the given environment rather than the global one.
    ///
    /// All global variables (including the standard library!) are looked up in `_ENV`, so it may be
    /// necessary to populate the environment in order for scripts using custom environments to be
    /// useful.
    pub fn set_environment<V: ToLua<'lua>>(mut self, env: V) -> Result<Self> {
        self.env = Some(env.to_lua(self.context)?);
        Ok(self)
    }

    /// Execute this chunk of code.
    ///
    /// This is equivalent to calling the chunk function with no arguments and no return values.
    pub fn exec(self) -> Result<()> {
        self.call(())?;
        Ok(())
    }

    /// Load the chunk function and call it with the given arguemnts.
    ///
    /// This is equivalent to `into_function` and calling the resulting function.
    pub fn call<A: ToLuaMulti<'lua>, R: FromLuaMulti<'lua>>(self, args: A) -> Result<R> {
        self.into_function()?.call(args)
    }

    /// Load this chunk into a regular `Function`.
    ///
    /// This simply compiles the chunk without actually executing it.
    pub fn into_function(self) -> Result<Function<'lua>> {
        self.context
            .load_chunk(self.source, self.name.as_ref(), self.env, false)
    }

    /// Load this chunk into a regular `Function`.
    ///
    /// This simply loads the precompiled, binary chunk without actually executing it.
    ///
    /// It's up to the user to ensure that the chunk contains valid bytecode
    /// (like that obtained by [`Function::dump`](struct.Function.html#method.dump)).
    pub unsafe fn into_function_binary(self) -> Result<Function<'lua>> {
        self.context
            .load_chunk(self.source, self.name.as_ref(), self.env, true)
    }
}

impl<'lua, 's, S: Iterator<Item = &'s [u8]> + Clone> Chunk<'lua, 's, S> {
    /// Evaluate the chunk as either an expression or block.
    ///
    /// If the chunk can be parsed as an expression, this loads and executes the chunk and returns
    /// the value that it evaluates to.  Otherwise, the chunk is interpreted as a block as normal,
    /// and this is equivalent to calling `exec`.
    pub fn eval<R: FromLuaMulti<'lua>>(self) -> Result<R> {
        // First, try interpreting the lua as an expression by adding
        // "return", then as a statement.  This is the same thing the
        // actual lua repl does.
<<<<<<< HEAD
        let expression_source = once(b"return " as &[u8]).chain(self.source.clone());

        if let Ok(function) = self.context.load_chunk(
            expression_source,
=======
        let mut expression_source = b"return ".to_vec();
        expression_source.extend(self.source);
        if let Ok(function) = self.context.load_chunk(
            &expression_source,
>>>>>>> 173856a9
            self.name.as_ref(),
            self.env.clone(),
            false,
        ) {
            function.call(())
        } else {
            self.call(())
        }
    }
<<<<<<< HEAD
=======

    /// Load the chunk function and call it with the given arguemnts.
    ///
    /// This is equivalent to `into_function` and calling the resulting function.
    pub fn call<A: ToLuaMulti<'lua>, R: FromLuaMulti<'lua>>(self, args: A) -> Result<R> {
        self.into_function()?.call(args)
    }

    /// Load this chunk into a regular `Function`.
    ///
    /// This simply compiles the chunk without actually executing it.  
    pub fn into_function(self) -> Result<Function<'lua>> {
        self.context
            .load_chunk(self.source, self.name.as_ref(), self.env, false)
    }

    /// Load this chunk into a regular `Function`.
    ///
    /// This simply compiles the chunk without actually executing it.
    /// Unlike `into_function`, this method allows loading code previously
    /// compiled and saved with `Function::dump` or `string.dump()`.
    /// This method is unsafe because there is no check that the precompiled
    /// Lua code is valid; if it is not this may cause a crash or other
    /// undefined behaviour.
    pub unsafe fn into_function_allow_binary(self) -> Result<Function<'lua>> {
        self.context
            .load_chunk(self.source, self.name.as_ref(), self.env, true)
    }
>>>>>>> 173856a9
}

unsafe fn ref_stack_pop(extra: *mut ExtraData) -> c_int {
    if let Some(free) = (*extra).ref_free.pop() {
        ffi::lua_replace((*extra).ref_thread, free);
        free
    } else {
        if (*extra).ref_stack_max >= (*extra).ref_stack_size {
            // It is a user error to create enough references to exhaust the Lua max stack size for
            // the ref thread.
            if ffi::lua_checkstack((*extra).ref_thread, (*extra).ref_stack_size) == 0 {
                rlua_panic!("cannot create a Lua reference, out of auxiliary stack space");
            }
            (*extra).ref_stack_size *= 2;
        }
        (*extra).ref_stack_max += 1;
        (*extra).ref_stack_max
    }
}

struct StaticUserDataMethods<'lua, T: 'static + UserData> {
    methods: Vec<(Vec<u8>, Callback<'lua, 'static>)>,
    meta_methods: Vec<(MetaMethod, Callback<'lua, 'static>)>,
    _type: PhantomData<T>,
}

impl<'lua, T: 'static + UserData> Default for StaticUserDataMethods<'lua, T> {
    fn default() -> StaticUserDataMethods<'lua, T> {
        StaticUserDataMethods {
            methods: Vec::new(),
            meta_methods: Vec::new(),
            _type: PhantomData,
        }
    }
}

impl<'lua, T: 'static + UserData> UserDataMethods<'lua, T> for StaticUserDataMethods<'lua, T> {
    fn add_method<S, A, R, M>(&mut self, name: &S, method: M)
    where
        S: ?Sized + AsRef<[u8]>,
        A: FromLuaMulti<'lua>,
        R: ToLuaMulti<'lua>,
        M: 'static + Send + Fn(Context<'lua>, &T, A) -> Result<R>,
    {
        self.methods
            .push((name.as_ref().to_vec(), Self::box_method(method)));
    }

    fn add_method_mut<S, A, R, M>(&mut self, name: &S, method: M)
    where
        S: ?Sized + AsRef<[u8]>,
        A: FromLuaMulti<'lua>,
        R: ToLuaMulti<'lua>,
        M: 'static + Send + FnMut(Context<'lua>, &mut T, A) -> Result<R>,
    {
        self.methods
            .push((name.as_ref().to_vec(), Self::box_method_mut(method)));
    }

    fn add_function<S, A, R, F>(&mut self, name: &S, function: F)
    where
        S: ?Sized + AsRef<[u8]>,
        A: FromLuaMulti<'lua>,
        R: ToLuaMulti<'lua>,
        F: 'static + Send + Fn(Context<'lua>, A) -> Result<R>,
    {
        self.methods
            .push((name.as_ref().to_vec(), Self::box_function(function)));
    }

    fn add_function_mut<S, A, R, F>(&mut self, name: &S, function: F)
    where
        S: ?Sized + AsRef<[u8]>,
        A: FromLuaMulti<'lua>,
        R: ToLuaMulti<'lua>,
        F: 'static + Send + FnMut(Context<'lua>, A) -> Result<R>,
    {
        self.methods
            .push((name.as_ref().to_vec(), Self::box_function_mut(function)));
    }

    fn add_meta_method<A, R, M>(&mut self, meta: MetaMethod, method: M)
    where
        A: FromLuaMulti<'lua>,
        R: ToLuaMulti<'lua>,
        M: 'static + Send + Fn(Context<'lua>, &T, A) -> Result<R>,
    {
        self.meta_methods.push((meta, Self::box_method(method)));
    }

    fn add_meta_method_mut<A, R, M>(&mut self, meta: MetaMethod, method: M)
    where
        A: FromLuaMulti<'lua>,
        R: ToLuaMulti<'lua>,
        M: 'static + Send + FnMut(Context<'lua>, &mut T, A) -> Result<R>,
    {
        self.meta_methods.push((meta, Self::box_method_mut(method)));
    }

    fn add_meta_function<A, R, F>(&mut self, meta: MetaMethod, function: F)
    where
        A: FromLuaMulti<'lua>,
        R: ToLuaMulti<'lua>,
        F: 'static + Send + Fn(Context<'lua>, A) -> Result<R>,
    {
        self.meta_methods.push((meta, Self::box_function(function)));
    }

    fn add_meta_function_mut<A, R, F>(&mut self, meta: MetaMethod, function: F)
    where
        A: FromLuaMulti<'lua>,
        R: ToLuaMulti<'lua>,
        F: 'static + Send + FnMut(Context<'lua>, A) -> Result<R>,
    {
        self.meta_methods
            .push((meta, Self::box_function_mut(function)));
    }
}

impl<'lua, T: 'static + UserData> StaticUserDataMethods<'lua, T> {
    fn box_method<A, R, M>(method: M) -> Callback<'lua, 'static>
    where
        A: FromLuaMulti<'lua>,
        R: ToLuaMulti<'lua>,
        M: 'static + Send + Fn(Context<'lua>, &T, A) -> Result<R>,
    {
        Box::new(move |lua, mut args| {
            if let Some(front) = args.pop_front() {
                let userdata = AnyUserData::from_lua(front, lua)?;
                let userdata = userdata.borrow::<T>()?;
                method(lua, &userdata, A::from_lua_multi(args, lua)?)?.to_lua_multi(lua)
            } else {
                Err(Error::FromLuaConversionError {
                    from: "missing argument",
                    to: "userdata",
                    message: None,
                })
            }
        })
    }

    fn box_method_mut<A, R, M>(method: M) -> Callback<'lua, 'static>
    where
        A: FromLuaMulti<'lua>,
        R: ToLuaMulti<'lua>,
        M: 'static + Send + FnMut(Context<'lua>, &mut T, A) -> Result<R>,
    {
        let method = RefCell::new(method);
        Box::new(move |lua, mut args| {
            if let Some(front) = args.pop_front() {
                let userdata = AnyUserData::from_lua(front, lua)?;
                let mut userdata = userdata.borrow_mut::<T>()?;
                let mut method = method
                    .try_borrow_mut()
                    .map_err(|_| Error::RecursiveMutCallback)?;
                (&mut *method)(lua, &mut userdata, A::from_lua_multi(args, lua)?)?.to_lua_multi(lua)
            } else {
                Err(Error::FromLuaConversionError {
                    from: "missing argument",
                    to: "userdata",
                    message: None,
                })
            }
        })
    }

    fn box_function<A, R, F>(function: F) -> Callback<'lua, 'static>
    where
        A: FromLuaMulti<'lua>,
        R: ToLuaMulti<'lua>,
        F: 'static + Send + Fn(Context<'lua>, A) -> Result<R>,
    {
        Box::new(move |lua, args| function(lua, A::from_lua_multi(args, lua)?)?.to_lua_multi(lua))
    }

    fn box_function_mut<A, R, F>(function: F) -> Callback<'lua, 'static>
    where
        A: FromLuaMulti<'lua>,
        R: ToLuaMulti<'lua>,
        F: 'static + Send + FnMut(Context<'lua>, A) -> Result<R>,
    {
        let function = RefCell::new(function);
        Box::new(move |lua, args| {
            let function = &mut *function
                .try_borrow_mut()
                .map_err(|_| Error::RecursiveMutCallback)?;
            function(lua, A::from_lua_multi(args, lua)?)?.to_lua_multi(lua)
        })
    }
}<|MERGE_RESOLUTION|>--- conflicted
+++ resolved
@@ -22,9 +22,8 @@
 use crate::util::isluainteger;
 use crate::util::{
     assert_stack, callback_error, check_stack, get_userdata, get_wrapped_error,
-    init_userdata_metatable, loadbufferx, pop_error, protect_lua, protect_lua_closure,
-    push_globaltable, push_string, push_userdata_uv, push_wrapped_error, tointegerx, tonumberx,
-    StackGuard,
+    init_userdata_metatable, pop_error, protect_lua, protect_lua_closure, push_globaltable,
+    push_string, push_userdata_uv, push_wrapped_error, tointegerx, tonumberx, StackGuard,
 };
 
 use crate::value::{FromLua, FromLuaMulti, MultiValue, Nil, ToLua, ToLuaMulti, Value};
@@ -65,7 +64,7 @@
     /// called.
     ///
     /// [`Chunk::exec`]: struct.Chunk.html#method.exec
-    pub fn load_ex<'s, S: Iterator<Item = &'s [u8]>>(self, source: S) -> Chunk<'lua, 's, S> {
+    pub fn load_iter<'s, S: Iterator<Item = &'s [u8]>>(self, source: S) -> Chunk<'lua, 's, S> {
         Chunk {
             context: self,
             source,
@@ -875,14 +874,8 @@
         source: S,
         name: Option<&CString>,
         env: Option<Value<'lua>>,
-<<<<<<< HEAD
-        binary: bool,
-=======
         allow_binary: bool,
->>>>>>> 173856a9
     ) -> Result<Function<'lua>> {
-        let mode = if binary { cstr!("b") } else { cstr!("t") };
-
         unsafe {
             let _sg = StackGuard::new(self.state);
             assert_stack(self.state, 1);
@@ -892,7 +885,6 @@
                 cstr!("t")
             };
 
-<<<<<<< HEAD
             #[allow(non_snake_case)]
             unsafe extern "C" fn lua_Reader_impl<'s, S: Iterator<Item = &'s [u8]>>(
                 _state: *mut ffi::lua_State,
@@ -912,7 +904,7 @@
 
             match ffi::lua_load(
                 self.state,
-                lua_Reader_impl::<'s, S>,
+                Some(lua_Reader_impl::<'s, S>),
                 &source as *const _ as _,
                 if let Some(name) = name {
                     name.as_ptr() as *const c_char
@@ -921,25 +913,6 @@
                 },
                 mode,
             ) {
-=======
-            match if let Some(name) = name {
-                loadbufferx(
-                    self.state,
-                    source.as_ptr() as *const c_char,
-                    source.len(),
-                    name.as_ptr() as *const c_char,
-                    mode,
-                )
-            } else {
-                loadbufferx(
-                    self.state,
-                    source.as_ptr() as *const c_char,
-                    source.len(),
-                    ptr::null(),
-                    mode,
-                )
-            } {
->>>>>>> 173856a9
                 ffi::LUA_OK => {
                     if let Some(env) = env {
                         self.push_value(env)?;
@@ -959,10 +932,10 @@
     }
 }
 
-/// Returned from [`Context::load`] / [`Context::load_ex`] and is used to finalize loading and executing Lua main chunks.
+/// Returned from [`Context::load`] / [`Context::load_iter`] and is used to finalize loading and executing Lua main chunks.
 ///
 /// [`Context::load`]: struct.Context.html#method.load
-/// [`Context::load_ex`]: struct.Context.html#method.load_ex
+/// [`Context::load_iter`]: struct.Context.html#method.load_iter
 #[must_use = "`Chunk`s do nothing unless one of `exec`, `eval`, `call`, or `into_function` are called on them"]
 pub struct Chunk<'lua, 's, S: Iterator<Item = &'s [u8]>> {
     context: Context<'lua>,
@@ -1025,66 +998,6 @@
 
     /// Load this chunk into a regular `Function`.
     ///
-    /// This simply loads the precompiled, binary chunk without actually executing it.
-    ///
-    /// It's up to the user to ensure that the chunk contains valid bytecode
-    /// (like that obtained by [`Function::dump`](struct.Function.html#method.dump)).
-    pub unsafe fn into_function_binary(self) -> Result<Function<'lua>> {
-        self.context
-            .load_chunk(self.source, self.name.as_ref(), self.env, true)
-    }
-}
-
-impl<'lua, 's, S: Iterator<Item = &'s [u8]> + Clone> Chunk<'lua, 's, S> {
-    /// Evaluate the chunk as either an expression or block.
-    ///
-    /// If the chunk can be parsed as an expression, this loads and executes the chunk and returns
-    /// the value that it evaluates to.  Otherwise, the chunk is interpreted as a block as normal,
-    /// and this is equivalent to calling `exec`.
-    pub fn eval<R: FromLuaMulti<'lua>>(self) -> Result<R> {
-        // First, try interpreting the lua as an expression by adding
-        // "return", then as a statement.  This is the same thing the
-        // actual lua repl does.
-<<<<<<< HEAD
-        let expression_source = once(b"return " as &[u8]).chain(self.source.clone());
-
-        if let Ok(function) = self.context.load_chunk(
-            expression_source,
-=======
-        let mut expression_source = b"return ".to_vec();
-        expression_source.extend(self.source);
-        if let Ok(function) = self.context.load_chunk(
-            &expression_source,
->>>>>>> 173856a9
-            self.name.as_ref(),
-            self.env.clone(),
-            false,
-        ) {
-            function.call(())
-        } else {
-            self.call(())
-        }
-    }
-<<<<<<< HEAD
-=======
-
-    /// Load the chunk function and call it with the given arguemnts.
-    ///
-    /// This is equivalent to `into_function` and calling the resulting function.
-    pub fn call<A: ToLuaMulti<'lua>, R: FromLuaMulti<'lua>>(self, args: A) -> Result<R> {
-        self.into_function()?.call(args)
-    }
-
-    /// Load this chunk into a regular `Function`.
-    ///
-    /// This simply compiles the chunk without actually executing it.  
-    pub fn into_function(self) -> Result<Function<'lua>> {
-        self.context
-            .load_chunk(self.source, self.name.as_ref(), self.env, false)
-    }
-
-    /// Load this chunk into a regular `Function`.
-    ///
     /// This simply compiles the chunk without actually executing it.
     /// Unlike `into_function`, this method allows loading code previously
     /// compiled and saved with `Function::dump` or `string.dump()`.
@@ -1095,7 +1008,6 @@
         self.context
             .load_chunk(self.source, self.name.as_ref(), self.env, true)
     }
->>>>>>> 173856a9
 }
 
 unsafe fn ref_stack_pop(extra: *mut ExtraData) -> c_int {
@@ -1113,6 +1025,30 @@
         }
         (*extra).ref_stack_max += 1;
         (*extra).ref_stack_max
+    }
+}
+
+impl<'lua, 's, S: Iterator<Item = &'s [u8]> + Clone> Chunk<'lua, 's, S> {
+    /// Evaluate the chunk as either an expression or block.
+    ///
+    /// If the chunk can be parsed as an expression, this loads and executes the chunk and returns
+    /// the value that it evaluates to.  Otherwise, the chunk is interpreted as a block as normal,
+    /// and this is equivalent to calling `exec`.
+    pub fn eval<R: FromLuaMulti<'lua>>(self) -> Result<R> {
+        // First, try interpreting the lua as an expression by adding
+        // "return", then as a statement.  This is the same thing the
+        // actual lua repl does.
+        let expression_source = once(b"return " as &[u8]).chain(self.source.clone());
+        if let Ok(function) = self.context.load_chunk(
+            expression_source,
+            self.name.as_ref(),
+            self.env.clone(),
+            false,
+        ) {
+            function.call(())
+        } else {
+            self.call(())
+        }
     }
 }
 
